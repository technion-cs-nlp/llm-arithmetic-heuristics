# llm-arithmetic-heuristics

<<<<<<< HEAD
This repository contains the code for the experiments (and [website](https://technion-cs-nlp.github.io/llm-arithmetic-heuristics/)) of the llm arithmetic heuristics project.


## Repository structure
* The notebook files contain experimentation code and code to generate the data, results and figures for the paper. Specifically, `llm-arithmetic-analysis-main.ipynb` contains most of the code for general LLM arithmetic analysis presented in the paper, and `pythia-heuristics-analysis-notebook.ipynb` contains the relevant code for experiments across checkpoints, presented in section 5 of the paper.
* All script files (`script_.*.py`) contain a separate-file version of some of the code from the notebooks, to run as GPU jobs.
* Other files contain processes used in experiments (activation patching, faithfulness evaluations, heuristic classification algorithm, etc).
* `docs` contains code for the project website.
=======
This repository contains the code for the experiments (and [website](https://technion-cs-nlp.github.io/llm-arithmetic-heuristics/)) of the llm arithmetic heuristics [paper](https://arxiv.org/abs/2410.21272).
>>>>>>> f9f0ceaa
<|MERGE_RESOLUTION|>--- conflicted
+++ resolved
@@ -1,14 +1,10 @@
 # llm-arithmetic-heuristics
 
-<<<<<<< HEAD
-This repository contains the code for the experiments (and [website](https://technion-cs-nlp.github.io/llm-arithmetic-heuristics/)) of the llm arithmetic heuristics project.
+This repository contains the code for the experiments (and [website](https://technion-cs-nlp.github.io/llm-arithmetic-heuristics/)) of the llm arithmetic heuristics [paper](https://arxiv.org/abs/2410.21272).
 
 
 ## Repository structure
 * The notebook files contain experimentation code and code to generate the data, results and figures for the paper. Specifically, `llm-arithmetic-analysis-main.ipynb` contains most of the code for general LLM arithmetic analysis presented in the paper, and `pythia-heuristics-analysis-notebook.ipynb` contains the relevant code for experiments across checkpoints, presented in section 5 of the paper.
 * All script files (`script_.*.py`) contain a separate-file version of some of the code from the notebooks, to run as GPU jobs.
 * Other files contain processes used in experiments (activation patching, faithfulness evaluations, heuristic classification algorithm, etc).
-* `docs` contains code for the project website.
-=======
-This repository contains the code for the experiments (and [website](https://technion-cs-nlp.github.io/llm-arithmetic-heuristics/)) of the llm arithmetic heuristics [paper](https://arxiv.org/abs/2410.21272).
->>>>>>> f9f0ceaa
+* `docs` contains code for the project website.